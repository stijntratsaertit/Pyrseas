--- conflicted
+++ resolved
@@ -117,13 +117,10 @@
 
         :return: SQL statement
         """
-<<<<<<< HEAD
-=======
         # Don't generate inherited constraints
         if getattr(self, 'inherited', None):
             return []
 
->>>>>>> 4b1da08c
         return ["ALTER %s %s ADD CONSTRAINT %s %s (%s)" % (
             self._table.objtype, self._table.qualname(), quote_id(self.name),
             self.objtype, self.expression)]
@@ -194,8 +191,8 @@
         stmts = []
         if hasattr(inpk, 'keycols') and hasattr(self, 'keycols') \
            and hasattr(self, '_table') and hasattr(self._table, 'columns') \
-           and hasattr(self._table,'primary_key') and \
-           hasattr(self._table.primary_key,'keycols'):
+           and hasattr(self._table, 'primary_key') and \
+           hasattr(self._table.primary_key, 'keycols'):
             selfcols = {i.number: i.name for i in self._table.columns}
             selfpk = [selfcols[i] for i in self._table.primary_key.keycols]
             if inpk.keycols != selfpk:
@@ -302,10 +299,6 @@
         input.
         """
         stmts = []
-<<<<<<< HEAD
-
-=======
->>>>>>> 4b1da08c
         if hasattr(infk, 'keycols') and hasattr(self, 'keycols') \
            and hasattr(self, '_table') and hasattr(self._table, 'columns') \
            and hasattr(self, 'references') \
@@ -364,15 +357,15 @@
 
         if hasattr(ref_table, 'indexes'):
             if isinstance(self.ref_cols[0], int):
-                col_names = [ ref_table.columns[i-1].name
-                    for i in self.ref_cols ]
+                col_names = [ref_table.columns[i-1].name
+                             for i in self.ref_cols]
             else:
                 col_names = self.ref_cols
 
             for idx in list(ref_table.indexes.values()):
                 if getattr(idx, 'unique', False) \
-                and not getattr(idx, 'predicate', None) \
-                and idx.keys == col_names:
+                   and not getattr(idx, 'predicate', None) \
+                   and idx.keys == col_names:
                     return idx
 
 
@@ -467,11 +460,7 @@
              AND contypid NOT IN (SELECT objid FROM pg_depend
                                    WHERE deptype = 'e'
                                      AND classid = 'pg_type'::regclass)
-<<<<<<< HEAD
-           ORDER BY schema, 2, name"""
-=======
            ORDER BY schema, "table", name"""
->>>>>>> 4b1da08c
     match_types = {'f': 'full', 'p': 'partial', 's': 'simple'}
 
     def _from_catalog(self):
@@ -494,7 +483,7 @@
                 self.by_oid[oid] = self[(sch, tbl, cns)] \
                     = CheckConstraint(**constr.__dict__)
             elif constr_type == 'p':
-                self.by_oid[oid] =self[(sch, tbl, cns)] \
+                self.by_oid[oid] = self[(sch, tbl, cns)] \
                     = PrimaryKey(**constr.__dict__)
             elif constr_type == 'f':
                 # normalize reference schema/table:
@@ -640,57 +629,6 @@
                         setattr(unq, attr, value)
                 self[(table.schema, table.name, cns)] = unq
 
-<<<<<<< HEAD
-    def diff_map(self, inconstrs):
-        """Generate SQL to transform existing constraints
-
-        :param inconstrs: a YAML map defining the new constraints
-        :return: list of SQL statements
-
-        Compares the existing constraint definitions, as fetched from
-        the catalogs, to the input map and generates SQL statements to
-        transform the constraints accordingly.
-        """
-        stmts = []
-        # foreign keys are processed in a second pass
-        # constraints cannot be renamed
-        for turn in (1, 2):
-            # check database constraints
-            for (sch, tbl, cns) in self:
-                constr = self[(sch, tbl, cns)]
-                # ignore inherited constraints
-                if getattr(constr, 'inherited', False):
-                    continue
-                if isinstance(constr, ForeignKey):
-                    if turn == 1:
-                        continue
-                elif turn == 2:
-                    continue
-                # if missing, drop it
-                if (sch, tbl, cns) not in inconstrs \
-                        and not hasattr(constr, 'target'):
-                    stmts.append(constr.drop())
-            # check input constraints
-            for (sch, tbl, cns) in inconstrs:
-                inconstr = inconstrs[(sch, tbl, cns)]
-                # ignore inherited constraints, take 2
-                if getattr(inconstr, 'inherited', False):
-                    continue
-                if isinstance(inconstr, ForeignKey):
-                    if turn == 1:
-                        continue
-                elif turn == 2:
-                    continue
-                # does it exist in the database?
-                if (sch, tbl, cns) not in self:
-                    # add the new constraint
-                    stmts.append(inconstr.add())
-                else:
-                    # check constraint objects
-                    stmts.append(self[(sch, tbl, cns)].diff_map(inconstr))
-
-        return stmts
-=======
     def link_refs(self, db):
         for c in list(self.values()):
             if isinstance(c, ForeignKey):
@@ -700,8 +638,8 @@
                 # on the introspected one, while in get_implied_deps we give
                 # our best shot to suggest one to depend on. This way we don't
                 # need expliciting the dependency in yaml.
-                c.depends_on = [ obj for obj in c.depends_on
-                    if not isinstance(obj, Index) ]
+                c.depends_on = [obj for obj in c.depends_on
+                                if not isinstance(obj, Index)]
 
             if isinstance(c, (PrimaryKey, UniqueConstraint)):
                 # The constraint creates implicitly an index, so it depends on
@@ -709,5 +647,4 @@
                 # an operator class for a non-builtin type.
                 idx = db.indexes.get((c.schema, c.table, c.name))
                 if idx:
-                    c.depends_on.extend(idx.depends_on)
->>>>>>> 4b1da08c
+                    c.depends_on.extend(idx.depends_on)